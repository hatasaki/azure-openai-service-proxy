--- conflicted
+++ resolved
@@ -23,6 +23,8 @@
             width: "100%",
             height: "50%",
             maxWidth: "none",
+            maxHeight: "25%",
+            backgroundColor: "#f2f2f2"
             maxHeight: "25%",
             backgroundColor: "#f2f2f2"
         },
@@ -149,11 +151,7 @@
                     <div>Completion Tokens: {usageData.completion_tokens}</div>
                     <div>Prompt Tokens: {usageData.prompt_tokens}</div>
                     <div>Total Tokens: {usageData.total_tokens}</div>
-<<<<<<< HEAD
                     <div>Response Time: {usageData.response_time} ms</div>
-=======
-                    <div>Response Time: {usageData.response_time}</div>
->>>>>>> 1cc46f92
                 </Label>
             </div>
             <Divider className={styles.dividerline} ></Divider>
