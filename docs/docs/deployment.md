--- conflicted
+++ resolved
@@ -98,23 +98,16 @@
 After the solution has been deployed, you will need to amend the app registration to add the redirect URI and enable the `ID tokens` under `Authentication`.
 
 1. Navigate to the AI Proxy Admin portal URL. You'll find the URL from the output of the `azd up` command under `Deploying service admin`.
-<<<<<<< HEAD
+
 1. The log in will fail, but you will see the redirect URI in the error message. Copy the redirect URI, including the `/signin-oidc` prefix as you will need it when you update the app registration in the Azure Portal.
 
     ![](media/app_auth_error.png)
 
-=======
-1. The log in will fail, but you will see the redirect URI in the URL and error message. Copy the redirect URI from the URL and make a note of it as you will need it when you update the app registration in the Azure Portal.
->>>>>>> e82f95dc
 1. Log into the Azure Portal.
 1. Select `Microsoft Entra ID` from the left-hand menu.
 1. Select the app registration you created earlier.
 1. Navigate to `Authentication`.
-<<<<<<< HEAD
 1. Add the redirect URI `https://<your-app-url>/signin-oidc`.
-=======
-1. Add the redirect URI `https://<your-app-name>.azurewebsites.net/.auth/login/entra/callback`.
->>>>>>> e82f95dc
 1. Enable `ID tokens` under `Advanced settings`.
 1. Save the changes.
 
